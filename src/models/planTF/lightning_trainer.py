import logging
import os
from typing import Dict, Tuple, Union

import pytorch_lightning as pl
import torch
import torch.nn as nn
import torch.nn.functional as F
from nuplan.planning.training.modeling.torch_module_wrapper import TorchModuleWrapper
from nuplan.planning.training.modeling.types import (
    FeaturesType,
    ScenarioListType,
    TargetsType,
)
from torch.optim import Optimizer
from torch.optim.lr_scheduler import _LRScheduler
from torchmetrics import MetricCollection

from src.metrics import MR, minADE, minFDE
from src.optim.warmup_cos_lr import WarmupCosLR
from src.models.planTF.training_objectives import nll_loss_multimodes_joint
<<<<<<< HEAD
from src.models.planTF.pairing_matrix import proj_name_to_mat
=======
from src.models.planTF.metrics_computer import MetricsSupervisor
>>>>>>> e894fec8

from torch.nn.utils.rnn import pad_sequence
from src.models.planTF.automatic_weighted_loss import AutomaticWeightedLoss
from pytorch_lightning import Trainer

from nuplan.database.maps_db.map_api import NuPlanMapWrapper
from nuplan.common.maps.maps_datatypes import RasterLayer, RasterMap, SemanticMapLayer
from nuplan.common.actor_state.state_representation import Point2D
from nuplan.database.maps_db.gpkg_mapsdb import GPKGMapsDB
import time
from nuplan.planning.scenario_builder.nuplan_db.nuplan_scenario import NuPlanScenario

logger = logging.getLogger(__name__)
NUPLAN_MAPS_ROOT = os.environ["NUPLAN_MAPS_ROOT"]
locations = ["sg-one-north", "us-ma-boston", "us-nv-las-vegas-strip", "us-pa-pittsburgh-hazelwood"]

class LightningTrainer(pl.LightningModule):
    def __init__(
        self,
        model: TorchModuleWrapper,
        lr,
        weight_decay,
        epochs,
        warmup_epochs,
        contrastive_temperature = 0.3,
        modes_contrastive_negative_threshold = 2.0,
    ) -> None:
        super().__init__()
        self.save_hyperparameters(ignore=["model"])

        self.model = model
        self.lr = lr
        self.weight_decay = weight_decay
        self.epochs = epochs
        self.warmup_epochs = warmup_epochs
<<<<<<< HEAD
        self.temperature = contrastive_temperature # TODO: adjust temperature?

        self.modes_contrastive_negative_threshold = modes_contrastive_negative_threshold

        # self.awl = AutomaticWeightedLoss(3)

        # initialize map_api objects 
        
        # maps_db = GPKGMapsDB(map_version="nuplan-maps-v1.0", map_root=NUPLAN_MAPS_ROOT)
        # self.nuplan_maps = dict()
        # for location in maps_db.get_locations():
        #     self.nuplan_maps[location] = NuPlanMapWrapper(maps_db=maps_db, map_name=location)
        #     print("Loaded map: ", location)
=======
        self.metrics_supervisor = MetricsSupervisor()
>>>>>>> e894fec8

    def on_fit_start(self) -> None:
        # self.model.train()
        metrics_collection = MetricCollection(
            {
                "minADE1": minADE(k=1).to(self.device),
                "minADE6": minADE(k=6).to(self.device),
                "minFDE1": minFDE(k=1).to(self.device),
                "minFDE6": minFDE(k=6).to(self.device),
                "MR": MR().to(self.device),
            }
        )
        self.metrics = {
            "train": metrics_collection.clone(prefix="train/"),
            "val": metrics_collection.clone(prefix="val/"),
        }

    def _step(
        self, batch: Tuple[FeaturesType, TargetsType, ScenarioListType], prefix: str
    ) -> torch.Tensor:
        features, _, scenarios = batch
        res = self.forward(features["feature"].data)

        losses = self._compute_objectives(res, features["feature"].data, scenarios)
        metrics = self._compute_metrics(res, features["feature"].data, prefix)
        self._log_step(losses["loss"], losses, metrics, prefix)

        return losses["loss"]

    def _compute_objectives(self, res, data, scenarios) -> Dict[str, torch.Tensor]:
        probability, prediction, trajectories, metrics_assessment = (
            res["probability"], # [batch, num_modes, num_agents, time_steps, 6]
            res["prediction"], # [batch, num_modes]
<<<<<<< HEAD
=======
            res["trajectory"], # [batch, num_modes, time_steps, 5]
            res["metrics_assessment"], # [batch, num_modes]
>>>>>>> e894fec8
        )

        # compute trajectory imitation and prediction loss
        targets = data["agent"]["target"]
        valid_mask = data["agent"]["valid_mask"][..., -targets.shape[-2]:]

        nll_loss, kl_loss, post_entropy, adefde_loss = \
            nll_loss_multimodes_joint(prediction.permute(1,3,0,2,4), targets.permute(0,2,1,3), probability, valid_mask.permute(0,2,1),
                                        entropy_weight=40.0,
                                        kl_weight=20.0,
                                        use_FDEADE_aux_loss=True,
                                        predict_yaw=True)
        
        autobot_loss = nll_loss + adefde_loss + kl_loss

        # contrastive loss
        # 1. contrastive loss between scene understandings
        # look up tables to get positive and negative pairs TODO debug; examine if MASKS are needed!

        scene_type_loss_dict ={}
        scene_type_loss_sum = 0

        for proj_name in ["beh_proj", "env_proj", "obj_proj"]:
            query_embs, pos_embs, neg_embs, neg_masks = \
                self.get_positive_negative_embs_scenario_types(targets[:, 0], data["scenario_type"], res[proj_name], proj_name)
            contrastive_loss_type = self._contrastive_loss(query_embs, pos_embs, neg_embs, neg_masks) \
                                    if pos_embs is not None else 0
            scene_type_loss_dict[proj_name] = contrastive_loss_type
            scene_type_loss_sum += contrastive_loss_type

        # 2. contrastive loss between multi-modal plans
        contrastive_loss_modes = 0
        if self.training:
            neg_masks = self.get_negative_embs_masks(targets[:, 0], criterion="fde") 
            contrastive_loss_modes = self._contrastive_loss(res["scene_best_emb_proj"], 
                                                            res["scene_target_emb_proj"],
                                                            res["scene_plan_emb_proj"], neg_masks)

<<<<<<< HEAD
        
        # loss = nll_loss + adefde_loss + kl_loss + \
        #          self.modes_contrastive_weight * contrastive_loss_modes + \
        #          self.scenario_type_contrastive_weight * scene_type_loss_sum

        # TODO: Get the map name of the current batch
        # temporarily we just assume it to be of singapore
        # map_name = "sg-one-north"
        # # we need the original physical coordinates of the ego states to transform the planned
        # # trajectory in the ego-centric from back to the map frame
        # # TODO:
        # self.nuplan_maps[map_name].is_in_layer(Point2D(x=100.0, y=100.0), SemanticMapLayer.DRIVABLE_AREA)

        start_time = time.time()

        scenarios = []
        for scecls, attr in data["reconstructable"]:
            scenarios.append(scecls(*attr))

        scenario_recon_time = time.time() - start_time
        
        loss = autobot_loss + 10*scene_type_loss_sum + 10*contrastive_loss_modes
        # loss = self.awl(autobot_loss, scene_type_loss_sum, contrastive_loss_modes)
=======
        loss = nll_loss + adefde_loss + kl_loss
>>>>>>> e894fec8

        # compute metrics to supervise metrics assessor
        metrics_mean, metrics_list = self.metrics_supervisor.compute_metrics_batch(trajectories, scenarios)
        loss_metrics = F.mse_loss(metrics_list.to('cuda'), metrics_assessment) # TODO: add weight to loss_metrics
        loss += loss_metrics

        return {
            "loss": loss,

            "kl_loss": kl_loss,
            "post_entropy": post_entropy,
            "ade_fde_loss": adefde_loss,
            "nll_loss": nll_loss,
<<<<<<< HEAD

            "contrastive_loss": contrastive_loss_modes,
            "beh_contrastive_loss": scene_type_loss_dict["beh_proj"],
            "env_contrastive_loss": scene_type_loss_dict["env_proj"],
            "obj_contrastive_loss": scene_type_loss_dict["obj_proj"],

            "batch_reconstruction_time": scenario_recon_time,
=======
            "metrics_loss": loss_metrics,
>>>>>>> e894fec8
        }

    def get_negative_embs_masks(self, ego_targets, criterion="fde"):
        '''
        Input:
            multimodal_trajs: [batch, num_modes, time_steps, 6]
            ego_target: [batch, time_steps, 2]
        Output:
            neg_masks: [batch, num_modes]
        '''
        # calculate the ade and fde of each mode
        if criterion == "ade":
            errors_mat = (ego_targets[:, None, :, :2] - ego_targets[None, :, :, :2]).norm(dim=-1).sum(-1)
        elif criterion == "fde":
            errors_mat = (ego_targets[:, None, -1, :2] - ego_targets[None, :, -1, :2]).norm(dim=-1) # [batch_size, batch_size]
        else: 
            raise NotImplementedError
        
        errors_mat = errors_mat + torch.eye(errors_mat.size(0)).to(errors_mat.device)*1e6 # exclude self
        # least_error = torch.argmin(errors_mat, dim=-1) # [batch_valid]

        # bs = multimodal_trajs.size(0)
        # multimodal_trajs = multimodal_trajs.view((-1, multimodal_trajs.size(-2), multimodal_trajs.size(-1))).unsqueeze(0).repeat(bs, 1, 1, 1)  # [batch, batch*num_modes, time_steps, 6]
        # fde = torch.norm(multimodal_trajs[:, :, -1, :2] - ego_target[:, None, -1, :2], dim=-1) # [batch, batch*num_modes]

        neg_masks = (errors_mat > self.modes_contrastive_negative_threshold).to(torch.bool) # [batch, batch*num_modes]
        return neg_masks


    def get_positive_negative_embs_scenario_types(self, ego_targets, scenario_types_ids, projections, proj_name):
        '''
        Input:
            ego_targets: [batch_size, time_steps, 3]
            scenario_types_ids: [batch_size]
            projections: [batch_size, proj_dim(8)]
        Output:
            pos_embs: [batch_size, dim]
            neg_embs: [batch_size, num_neg, dim]
            neg_masks: [batch_size, num_neg]
        '''

        bs = scenario_types_ids.size(0)
        scenario_types_ids = scenario_types_ids.to(torch.long)
        # get positive and negative pairs of behavior embeddings
        pairing_mat = proj_name_to_mat[proj_name][scenario_types_ids[:, None], scenario_types_ids].squeeze()*(~torch.eye(bs).to(torch.bool)) # exclude self
        
        # exclude rows where there is no positive pair or no negative pair
        valid_idx = torch.nonzero(torch.any(pairing_mat>0, dim=-1) & torch.any(pairing_mat<0, dim=-1), as_tuple=True)[0]
        pairing_mat_valid = pairing_mat[valid_idx] # [batch_valid, batch]
        # pos_embs = pad_sequence([projections[torch.where(pairing_mat_valid[i]>0)] for i in range(bs)], batch_first=True) # [batch, pairs, dim]
        # neg_embs = pad_sequence([projections[torch.where(pairing_mat_valid[i]<0)] for i in range(bs)], batch_first=True)

        if valid_idx.size(0) == 0:
            return None, None, None, None
        else: 
            neg_embs = projections.unsqueeze(0).repeat(valid_idx.size(0), 1, 1) # [batch_valid, batch, dim]
            neg_masks = pairing_mat_valid < 0 # [batch_valid, batch]
            neg_masks = neg_masks.to(projections.device)

            errors_mat = (ego_targets[valid_idx, None, :, :2] - ego_targets[None, valid_idx, :, :2]).norm(dim=-1).sum(-1) # [batch_valid, batch_valid]
            errors_mat = errors_mat + torch.eye(errors_mat.size(0)).to(errors_mat.device)*1e6 # exclude self
            least_error = torch.argmin(errors_mat, dim=-1) # [batch_valid]

            pos_embs = projections[valid_idx[least_error]] # [batch_valid, dim]
            query_embs = projections[valid_idx] # [batch_valid, dim]
        
        return query_embs, pos_embs, neg_embs, neg_masks

    
    def _contrastive_loss(self, emb_query, emb_pos, emb_neg, neg_masks: torch.Tensor):
        '''
        Input:
            emb_query: [batch, dim]
            emb_pos: [batch, dim]
            emb_neg: [batch, num_neg, dim]
            neg_masks: [batch, num_neg]
        Output:
            loss: scalar
        '''

        emb_query = emb_query
        query = nn.functional.normalize(emb_query, dim=-1)

        # normalized embedding
        key_pos = nn.functional.normalize(emb_pos, dim=-1)
        key_neg = nn.functional.normalize(emb_neg, dim=-1)
        # pairing
        sim_pos = (query * key_pos).sum(dim=-1)
        sim_neg = (query[:, None, :] * key_neg).sum(dim=-1)

        # neg_masks = neg_masks.to(torch.bool)

        # bs = sim_neg.size(0)
        # loss = torch.zeros(bs)

        # for i in range(bs):
        #     sim_neg_i = sim_neg[i, torch.nonzero(neg_masks[i])].squeeze()
        #     if sim_neg_i.numel() > 0:
        #         loss[i] = -torch.log(torch.exp(sim_pos[i] / self.temperature) / torch.sum(torch.exp(sim_neg_i / self.temperature), dim=-1))

        # loss (social-nce)

        # logits = (torch.cat([sim_pos.unsqueeze(1), sim_neg], dim=1) / self.temperature)
        # labels = torch.zeros(logits.size(0), dtype=torch.long, device=self.device)
        # loss = self.contrastive_criterion(logits, labels)

        # loss
        # neg_masks.requires_grad_(False)
        denominator = torch.sum(torch.exp(sim_neg / self.temperature) * neg_masks, dim=-1)
        # pick the non-zero subset of denominator
        nonzero_deno = denominator[torch.nonzero(denominator).squeeze()]
        numerator = torch.exp(sim_pos / self.temperature)[torch.nonzero(denominator).squeeze()]
        loss = -torch.log(numerator/nonzero_deno).mean()

        return loss
    
    # def _contrastive_loss_multi(self, emb_query, emb_pos, emb_neg):
    #     '''
    #     Input:
    #         emb_query: [batch, dim]
    #         emb_pos: [batch, max_pairs, dim]
    #         emb_neg: [batch, max_pairs, dim]
    #         mask_pos: [batch, max_pairs]
    #         mask_neg: [batch, max_pairs]
    #     Output:
    #         loss: scalar
    #     '''

    #     emb_query = emb_query
    #     query = nn.functional.normalize(emb_query, dim=-1)

    #     # normalized embedding
    #     key_pos = nn.functional.normalize(emb_pos, dim=-1)
    #     key_neg = nn.functional.normalize(emb_neg, dim=-1)
    #     # pairing
    #     sim_pos = (query[:, None, :] * key_pos).sum(dim=-1)
    #     sim_neg = (query[:, None, :] * key_neg).sum(dim=-1) 
    #     # I think it is not necessary to exclude padding embeddings, since the padding embeddings are all zeros
    #     # and the dot product between query and zero embeddings would produce zero gradients for the query embedding

    #     # loss
    #     loss = -torch.log(torch.sum(torch.exp(sim_pos / self.temperature), dim=-1) / torch.sum(torch.exp(sim_neg / self.temperature), dim=-1)).mean()

    #     return loss


    def _compute_metrics(self, output, data, prefix) -> Dict[str, torch.Tensor]:
        metrics = self.metrics[prefix](output, data["agent"]["target"][:, 0])
        return metrics

    def _log_step(
        self,
        loss: torch.Tensor,
        objectives: Dict[str, torch.Tensor],
        metrics: Dict[str, torch.Tensor],
        prefix: str,
        loss_name: str = "loss",
    ) -> None:
        self.log(
            f"loss/{prefix}_{loss_name}",
            loss,
            on_step=True,
            on_epoch=True,
            sync_dist=True,
        )

        for key, value in objectives.items():
            self.log(
                f"objectives/{prefix}_{key}",
                value,
                on_step=False,
                on_epoch=True,
                sync_dist=True,
            )

        if metrics is not None:
            self.log_dict(
                metrics,
                prog_bar=(prefix == "val"),
                on_step=False,
                on_epoch=True,
                batch_size=1,
                sync_dist=True,
            )

    def training_step(
        self, batch: Tuple[FeaturesType, TargetsType, ScenarioListType], batch_idx: int
    ) -> torch.Tensor:
        """
        Step called for each batch example during training.

        :param batch: example batch
        :param batch_idx: batch's index (unused)
        :return: model's loss tensor
        """
        return self._step(batch, "train")

    def validation_step(
        self, batch: Tuple[FeaturesType, TargetsType, ScenarioListType], batch_idx: int
    ) -> torch.Tensor:
        """
        Step called for each batch example during validation.

        :param batch: example batch
        :param batch_idx: batch's index (unused)
        :return: model's loss tensor
        """
        return self._step(batch, "val")

    def test_step(
        self, batch: Tuple[FeaturesType, TargetsType, ScenarioListType], batch_idx: int
    ) -> torch.Tensor:
        """
        Step called for each batch example during testing.

        :param batch: example batch
        :param batch_idx: batch's index (unused)
        :return: model's loss tensor
        """
        return self._step(batch, "test")

    def forward(self, features: FeaturesType) -> TargetsType:
        """
        Propagates a batch of features through the model.

        :param features: features batch
        :return: model's predictions
        """
        return self.model(features)

    def configure_optimizers(
        self,
    ) -> Union[Optimizer, Dict[str, Union[Optimizer, _LRScheduler]]]:
        """
        Configures the optimizers and learning schedules for the training.

        :return: optimizer or dictionary of optimizers and schedules
        """
        decay = set()
        no_decay = set()
        whitelist_weight_modules = (
            nn.Linear,
            nn.Conv1d,
            nn.Conv2d,
            nn.Conv3d,
            nn.MultiheadAttention,
            nn.LSTM,
            nn.GRU,
        )
        blacklist_weight_modules = (
            nn.BatchNorm1d,
            nn.BatchNorm2d,
            nn.BatchNorm3d,
            nn.SyncBatchNorm,
            nn.LayerNorm,
            nn.Embedding,
        )
        for module_name, module in self.named_modules():
            for param_name, param in module.named_parameters():
                full_param_name = (
                    "%s.%s" % (module_name, param_name) if module_name else param_name
                )
                if "bias" in param_name:
                    no_decay.add(full_param_name)
                elif "weight" in param_name:
                    if isinstance(module, whitelist_weight_modules):
                        decay.add(full_param_name)
                    elif isinstance(module, blacklist_weight_modules):
                        no_decay.add(full_param_name)
                elif not ("weight" in param_name or "bias" in param_name):
                    no_decay.add(full_param_name)
        param_dict = {
            param_name: param for param_name, param in self.named_parameters()
        }
        inter_params = decay & no_decay
        union_params = decay | no_decay
        assert len(inter_params) == 0
        assert len(param_dict.keys() - union_params) == 0

        optim_groups = [
            {
                "params": [
                    param_dict[param_name] for param_name in sorted(list(decay))
                ],
                "weight_decay": self.weight_decay,
            },
            {
                "params": [
                    param_dict[param_name] for param_name in sorted(list(no_decay))
                ],
                "weight_decay": 0.0,
            },
            # following would cause parameter in more than one parameter group error. Save 
            # for later if we have to disable weight decay for AutomaticWeightedLoss
            
            # {
            #     "params": self.awl.parameters(),
            #     "weight_decay": 0.0,
            # }
        ]

        # Get optimizer
        optimizer = torch.optim.AdamW(
            optim_groups, lr=self.lr, weight_decay=self.weight_decay
        )

        # Get lr_scheduler
        scheduler = WarmupCosLR(
            optimizer=optimizer,
            lr=self.lr,
            min_lr=1e-6,
            epochs=self.epochs,
            warmup_epochs=self.warmup_epochs,
        )

        # return [optimizer], [scheduler]
        return {
            'optimizer': optimizer,
            'lr_scheduler': scheduler,
        }<|MERGE_RESOLUTION|>--- conflicted
+++ resolved
@@ -19,11 +19,7 @@
 from src.metrics import MR, minADE, minFDE
 from src.optim.warmup_cos_lr import WarmupCosLR
 from src.models.planTF.training_objectives import nll_loss_multimodes_joint
-<<<<<<< HEAD
 from src.models.planTF.pairing_matrix import proj_name_to_mat
-=======
-from src.models.planTF.metrics_computer import MetricsSupervisor
->>>>>>> e894fec8
 
 from torch.nn.utils.rnn import pad_sequence
 from src.models.planTF.automatic_weighted_loss import AutomaticWeightedLoss
@@ -35,6 +31,7 @@
 from nuplan.database.maps_db.gpkg_mapsdb import GPKGMapsDB
 import time
 from nuplan.planning.scenario_builder.nuplan_db.nuplan_scenario import NuPlanScenario
+from src.models.planTF.metrics_computer import MetricsSupervisor
 
 logger = logging.getLogger(__name__)
 NUPLAN_MAPS_ROOT = os.environ["NUPLAN_MAPS_ROOT"]
@@ -59,7 +56,6 @@
         self.weight_decay = weight_decay
         self.epochs = epochs
         self.warmup_epochs = warmup_epochs
-<<<<<<< HEAD
         self.temperature = contrastive_temperature # TODO: adjust temperature?
 
         self.modes_contrastive_negative_threshold = modes_contrastive_negative_threshold
@@ -73,9 +69,7 @@
         # for location in maps_db.get_locations():
         #     self.nuplan_maps[location] = NuPlanMapWrapper(maps_db=maps_db, map_name=location)
         #     print("Loaded map: ", location)
-=======
         self.metrics_supervisor = MetricsSupervisor()
->>>>>>> e894fec8
 
     def on_fit_start(self) -> None:
         # self.model.train()
@@ -106,14 +100,9 @@
         return losses["loss"]
 
     def _compute_objectives(self, res, data, scenarios) -> Dict[str, torch.Tensor]:
-        probability, prediction, trajectories, metrics_assessment = (
+        probability, prediction= (
             res["probability"], # [batch, num_modes, num_agents, time_steps, 6]
             res["prediction"], # [batch, num_modes]
-<<<<<<< HEAD
-=======
-            res["trajectory"], # [batch, num_modes, time_steps, 5]
-            res["metrics_assessment"], # [batch, num_modes]
->>>>>>> e894fec8
         )
 
         # compute trajectory imitation and prediction loss
@@ -152,7 +141,6 @@
                                                             res["scene_target_emb_proj"],
                                                             res["scene_plan_emb_proj"], neg_masks)
 
-<<<<<<< HEAD
         
         # loss = nll_loss + adefde_loss + kl_loss + \
         #          self.modes_contrastive_weight * contrastive_loss_modes + \
@@ -172,18 +160,18 @@
         for scecls, attr in data["reconstructable"]:
             scenarios.append(scecls(*attr))
 
+        trajectories, metrics_assessment = res["trajectory"], res["pred_metrics"]
+
+        metrics_mean, metrics_list = self.metrics_supervisor.compute_metrics_batch(trajectories, scenarios)
+        loss_metrics = F.mse_loss(metrics_list.to(metrics_assessment.device), metrics_assessment) # TODO: add weight to loss_metrics
+
         scenario_recon_time = time.time() - start_time
         
-        loss = autobot_loss + 10*scene_type_loss_sum + 10*contrastive_loss_modes
+        loss = autobot_loss + 10*scene_type_loss_sum + 10*contrastive_loss_modes + loss_metrics
         # loss = self.awl(autobot_loss, scene_type_loss_sum, contrastive_loss_modes)
-=======
-        loss = nll_loss + adefde_loss + kl_loss
->>>>>>> e894fec8
 
         # compute metrics to supervise metrics assessor
-        metrics_mean, metrics_list = self.metrics_supervisor.compute_metrics_batch(trajectories, scenarios)
-        loss_metrics = F.mse_loss(metrics_list.to('cuda'), metrics_assessment) # TODO: add weight to loss_metrics
-        loss += loss_metrics
+        
 
         return {
             "loss": loss,
@@ -192,7 +180,6 @@
             "post_entropy": post_entropy,
             "ade_fde_loss": adefde_loss,
             "nll_loss": nll_loss,
-<<<<<<< HEAD
 
             "contrastive_loss": contrastive_loss_modes,
             "beh_contrastive_loss": scene_type_loss_dict["beh_proj"],
@@ -200,9 +187,7 @@
             "obj_contrastive_loss": scene_type_loss_dict["obj_proj"],
 
             "batch_reconstruction_time": scenario_recon_time,
-=======
-            "metrics_loss": loss_metrics,
->>>>>>> e894fec8
+            "loss_metrics": loss_metrics,
         }
 
     def get_negative_embs_masks(self, ego_targets, criterion="fde"):
