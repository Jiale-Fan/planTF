import torch
import torch.nn as nn
from nuplan.planning.simulation.trajectory.trajectory_sampling import TrajectorySampling
from nuplan.planning.training.modeling.torch_module_wrapper import TorchModuleWrapper
from nuplan.planning.training.preprocessing.target_builders.ego_trajectory_target_builder import (
    EgoTrajectoryTargetBuilder,
)

from src.feature_builders.nuplan_feature_builder import NuplanFeatureBuilder

from .layers.common_layers import build_mlp
from .layers.transformer_encoder_layer import TransformerEncoderLayer
from .modules.agent_encoder import AgentEncoder
from .modules.map_encoder import MapEncoder
from .modules.trajectory_decoder import TrajectoryDecoder

import numpy as np

# no meaning, required by nuplan
trajectory_sampling = TrajectorySampling(num_poses=8, time_horizon=8, interval_length=1)

init_ = lambda m: init(m, nn.init.xavier_normal_, lambda x: nn.init.constant_(x, 0), np.sqrt(2))

def init(module, weight_init, bias_init, gain=1):
    weight_init(module.weight.data, gain=gain)
    bias_init(module.bias.data)
    return module

class ProjHead(nn.Module):
    '''
    Nonlinear projection head that maps the extracted motion features to the embedding space
    '''
    def __init__(self, feat_dim, hidden_dim, head_dim):
        super(ProjHead, self).__init__()
        self.head = nn.Sequential(
            init_(nn.Linear(feat_dim, hidden_dim)),
            nn.ReLU(inplace=True),
            init_(nn.Linear(hidden_dim, head_dim))
            )

    def forward(self, feat):
        return self.head(feat)


class PlanningModel(TorchModuleWrapper):
    def __init__(
        self,
        dim=128,
        state_channel=6,
        polygon_channel=6,
        history_channel=9,
        history_steps=21,
        future_steps=80,
        encoder_depth=4,
        drop_path=0.2,
        num_heads=8,
        num_modes=6,
        use_ego_history=False,
        state_attn_encoder=True,
        state_dropout=0.75,
        feature_builder: NuplanFeatureBuilder = NuplanFeatureBuilder(),
    ) -> None:
        super().__init__(
            feature_builders=[feature_builder],
            target_builders=[EgoTrajectoryTargetBuilder(trajectory_sampling)],
            future_trajectory_sampling=trajectory_sampling,
        )

        self.dim = dim
        self.history_steps = history_steps
        self.future_steps = future_steps
        self.num_modes = num_modes

        self.pos_emb = build_mlp(4, [dim] * 2)
        self.agent_encoder = AgentEncoder(
            state_channel=state_channel,
            history_channel=history_channel,
            dim=dim,
            hist_steps=history_steps,
            drop_path=drop_path,
            use_ego_history=use_ego_history,
            state_attn_encoder=state_attn_encoder,
            state_dropout=state_dropout,
        )

        self.map_encoder = MapEncoder(
            dim=dim,
            polygon_channel=polygon_channel,
        )

        self.encoder_blocks = nn.ModuleList(
            TransformerEncoderLayer(dim=dim, num_heads=num_heads, drop_path=dp)
            for dp in [x.item() for x in torch.linspace(0, drop_path, encoder_depth)]
        )
        self.norm = nn.LayerNorm(dim)

        self.trajectory_decoder = TrajectoryDecoder(
            embed_dim=dim,
            num_modes=num_modes,
            future_steps=future_steps,
            out_channels=4,
        )
        # self.agent_predictor = build_mlp(dim, [dim * 2, future_steps * 2], norm="ln")

        self.scenario_embedding = nn.Parameter(torch.randn(1, 4, dim))
        nn.init.xavier_normal_(self.scenario_embedding)

        # self.scenario_projector = ProjHead(feat_dim=dim, hidden_dim=dim//4, head_dim=8)
        self.env_projector = ProjHead(feat_dim=dim, hidden_dim=dim//4, head_dim=8)
        self.beh_projector = ProjHead(feat_dim=dim, hidden_dim=dim//4, head_dim=8)
        self.obj_projector = ProjHead(feat_dim=dim, hidden_dim=dim//4, head_dim=8)

        self.scene_target_projector = ProjHead(feat_dim=dim*2, hidden_dim=dim//4, head_dim=8)
        self.target_encoder = init_(nn.Linear(future_steps*3, dim))

        self.apply(self._init_weights)

    def _init_weights(self, m):
        if isinstance(m, nn.Linear):
            torch.nn.init.xavier_uniform_(m.weight)
            if isinstance(m, nn.Linear) and m.bias is not None:
                nn.init.constant_(m.bias, 0)
        elif isinstance(m, nn.LayerNorm):
            nn.init.constant_(m.bias, 0)
            nn.init.constant_(m.weight, 1.0)
        elif isinstance(m, nn.BatchNorm1d):
            nn.init.ones_(m.weight)
            nn.init.zeros_(m.bias)
        elif isinstance(m, nn.Embedding):
            nn.init.normal_(m.weight, mean=0.0, std=0.02)

    def forward(self, data):
        agent_pos = data["agent"]["position"][:, :, self.history_steps - 1]
        agent_heading = data["agent"]["heading"][:, :, self.history_steps - 1]
        agent_mask = data["agent"]["valid_mask"][:, :, : self.history_steps]
        polygon_center = data["map"]["polygon_center"]
        polygon_mask = data["map"]["valid_mask"]

        bs, A = agent_pos.shape[0:2]

        position = torch.cat([agent_pos, polygon_center[..., :2]], dim=1)
        angle = torch.cat([agent_heading, polygon_center[..., 2]], dim=1)
        pos = torch.cat(
            [position, torch.stack([angle.cos(), angle.sin()], dim=-1)], dim=-1
        )
        pos_embed = self.pos_emb(pos)

        agent_key_padding = ~(agent_mask.any(-1))
        polygon_key_padding = ~(polygon_mask.any(-1))

        # add fake key_padding_mask for scenario embedding TODO: check if mask should be inverse mask
        scenario_emb_key_padding = torch.zeros(bs, self.scenario_embedding.shape[1], dtype=torch.bool, device=agent_key_padding.device)

        key_padding_mask = torch.cat([agent_key_padding, polygon_key_padding, scenario_emb_key_padding], dim=-1)

        x_agent = self.agent_encoder(data)
        x_polygon = self.map_encoder(data)

        # add learnable initial scenario embedding
        scenario_emb = self.scenario_embedding.repeat(bs, 1, 1)
        
        x = torch.cat([x_agent, x_polygon], dim=1) + pos_embed 
        x = torch.cat([x, scenario_emb], dim=1)
        # x: [batch, n_elem, n_dim]. n_elem is not a fixed number, it depends on the number of agents and polygons in the scene

        for blk in self.encoder_blocks:
            x = blk(x, key_padding_mask=key_padding_mask)
        x = self.norm(x)

<<<<<<< HEAD
        # predictions, probabilities = self.trajectory_decoder(x[:, 0:A], x[:, A:-4], agent_key_padding, polygon_key_padding) # x: [batch, n_elem, 128], trajectory: [batch, modal, 80, 4], probability: [batch, 6]
        polygon_sceemb_key_padding = torch.cat([polygon_key_padding, scenario_emb_key_padding], dim=-1)
        predictions, probabilities = self.trajectory_decoder(x[:, 0:A], x[:, A:], agent_key_padding, polygon_sceemb_key_padding)
=======
        predictions, probabilities, metrics_assessment = self.trajectory_decoder(x[:, 0:A], x[:, A:], agent_key_padding, polygon_key_padding) # x: [batch, n_elem, 128], trajectory: [batch, modal, 80, 4], probability: [batch, 6]
>>>>>>> e894fec8
        # prediction = self.agent_predictor(x[:, 1:A]).view(bs, -1, self.future_steps, 2)

        # get the projection of the scenario embedding
        scenario_emb = x[:,-1] # [B, dim]

        # get the projection of the scenario feature embeddings
        beh_proj = self.beh_projector(x[:, -2])
        env_proj = self.env_projector(x[:, -3])
        obj_proj = self.obj_projector(x[:, -4])


        out = {
            "trajectory": predictions[:, :, 0],
            "probability": probabilities,
            "prediction": predictions,
<<<<<<< HEAD
            "beh_proj": beh_proj,
            "env_proj": env_proj,
            "obj_proj": obj_proj,
=======
            "metrics_assessment": metrics_assessment,
>>>>>>> e894fec8
        }

        most_probable_mode = probabilities.argmax(dim=-1)

        

        if self.training:

            target_emb = self.target_encoder(data["agent"]["target"][:,0].reshape(bs, -1))
            scene_target_emb = torch.cat([target_emb, scenario_emb], dim=-1)
            scene_target_emb_proj = self.scene_target_projector(scene_target_emb)
            out["scene_target_emb_proj"] = scene_target_emb_proj # [B, 8]

            ego_target = data["agent"]["target"][:, 0] # [B, timestep, states_dim]
            trajectory_embs = self.target_encoder(ego_target.view(bs, -1)) # [B, 128]
            scene_target_emb = torch.cat([trajectory_embs.unsqueeze(0).repeat(bs, 1, 1), scenario_emb.unsqueeze(1).repeat(1,bs,1)], dim=-1) # [B, B*num_modes, 256]
            scene_target_emb_projs = self.scene_target_projector(scene_target_emb) # [B, B*B, 8]
            out["scene_plan_emb_proj"] = scene_target_emb_projs# [B, B*B, 8]
            
            errors = (ego_target[:, None, :, :2] - predictions[:, :, 0, :, :2]).norm(dim=-1).sum(dim=(-1))
            closest_mode = errors.argmin(dim=-1)

            output_trajectory = predictions[:, :, 0][torch.arange(bs), closest_mode]
            best_emb = self.target_encoder(output_trajectory[..., torch.Tensor([0,1,5]).to(torch.long)].reshape(bs, -1))
            scene_best_emb = torch.cat([best_emb, scenario_emb], dim=-1)
            scene_best_emb_proj = self.scene_target_projector(scene_best_emb)
            out["scene_best_emb_proj"] = scene_best_emb_proj


        if not self.training:
            trajectory = predictions[:, :, 0]
            
            output_trajectory = trajectory[torch.arange(bs), most_probable_mode]
            output_trajectory = output_trajectory[..., torch.Tensor([0,1,5]).to(torch.long)] # [B, timestep, states_dim]
            out["output_trajectory"] = output_trajectory

        return out<|MERGE_RESOLUTION|>--- conflicted
+++ resolved
@@ -167,13 +167,9 @@
             x = blk(x, key_padding_mask=key_padding_mask)
         x = self.norm(x)
 
-<<<<<<< HEAD
         # predictions, probabilities = self.trajectory_decoder(x[:, 0:A], x[:, A:-4], agent_key_padding, polygon_key_padding) # x: [batch, n_elem, 128], trajectory: [batch, modal, 80, 4], probability: [batch, 6]
         polygon_sceemb_key_padding = torch.cat([polygon_key_padding, scenario_emb_key_padding], dim=-1)
-        predictions, probabilities = self.trajectory_decoder(x[:, 0:A], x[:, A:], agent_key_padding, polygon_sceemb_key_padding)
-=======
-        predictions, probabilities, metrics_assessment = self.trajectory_decoder(x[:, 0:A], x[:, A:], agent_key_padding, polygon_key_padding) # x: [batch, n_elem, 128], trajectory: [batch, modal, 80, 4], probability: [batch, 6]
->>>>>>> e894fec8
+        predictions, probabilities, pred_metrics = self.trajectory_decoder(x[:, 0:A], x[:, A:], agent_key_padding, polygon_sceemb_key_padding)
         # prediction = self.agent_predictor(x[:, 1:A]).view(bs, -1, self.future_steps, 2)
 
         # get the projection of the scenario embedding
@@ -189,13 +185,10 @@
             "trajectory": predictions[:, :, 0],
             "probability": probabilities,
             "prediction": predictions,
-<<<<<<< HEAD
             "beh_proj": beh_proj,
             "env_proj": env_proj,
             "obj_proj": obj_proj,
-=======
-            "metrics_assessment": metrics_assessment,
->>>>>>> e894fec8
+            "pred_metrics": pred_metrics,
         }
 
         most_probable_mode = probabilities.argmax(dim=-1)
